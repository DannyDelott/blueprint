/*
 * Copyright 2015 Palantir Technologies, Inc. All rights reserved.
 * Licensed under the BSD-3 License as modified (the “License”); you may obtain a copy
 * of the license at https://github.com/palantir/blueprint/blob/master/LICENSE
 * and https://github.com/palantir/blueprint/blob/master/PATENTS
 */

<<<<<<< HEAD
import * as moment from "moment";
=======
import { Months } from "./months";
>>>>>>> 588d3a0e

export type DateRange = [Date | undefined, Date | undefined];
export type MomentDateRange = [moment.Moment, moment.Moment];

export enum DateRangeBoundary {
    START,
    END,
};

export function areEqual(date1: Date, date2: Date) {
    if (date1 == null && date2 == null) {
        return true;
    } else if (date1 == null || date2 == null) {
        return false;
    } else {
        return date1.getTime() === date2.getTime();
    }
}

export function areSameDay(date1: Date, date2: Date) {
    return date1 != null
        && date2 != null
        && date1.getDate() === date2.getDate()
        && date1.getMonth() === date2.getMonth()
        && date1.getFullYear() === date2.getFullYear();
}

export function areSameMonth(date1: Date, date2: Date) {
    return date1 != null
        && date2 != null
        && date1.getMonth() === date2.getMonth()
        && date1.getFullYear() === date2.getFullYear();
}

export function areSameTime(date1: Date, date2: Date) {
    return date1 != null
        && date2 != null
        && date1.getHours() === date2.getHours()
        && date1.getMinutes() === date2.getMinutes()
        && date1.getSeconds() === date2.getSeconds()
        && date1.getMilliseconds() === date2.getMilliseconds();
}

export function clone(d: Date) {
    return new Date(d.getTime());
}

export function isDayInRange(date: Date, dateRange: DateRange, exclusive = false) {
    if (date == null) {
        return false;
    }

    const day = clone(date);
    const start = clone(dateRange[0]);
    const end = clone(dateRange[1]);

    day.setHours(0, 0, 0, 0);
    start.setHours(0, 0, 0, 0);
    end.setHours(0, 0, 0, 0);

    return start <= day && day <= end
        && (!exclusive
            || !areSameDay(start, day) && !areSameDay(day, end));
}

export function isDayRangeInRange(innerRange: DateRange, outerRange: DateRange) {
    return (innerRange[0] == null || isDayInRange(innerRange[0], outerRange))
        && (innerRange[1] == null || isDayInRange(innerRange[1], outerRange));
}

export function isMonthInRange(date: Date, dateRange: DateRange) {
    if (date == null) {
        return false;
    }

    const day = clone(date);
    const start = clone(dateRange[0]);
    const end = clone(dateRange[1]);

    day.setDate(1);
    start.setDate(1);
    end.setDate(1);
    day.setHours(0, 0, 0, 0);
    start.setHours(0, 0, 0, 0);
    end.setHours(0, 0, 0, 0);

    return start <= day && day <= end;
}

/**
 * @returns a Date at the exact time-wise midpoint between startDate and endDate
 */
export function getDateBetween(dateRange: DateRange) {
    const start = dateRange[0].getTime();
    const end = dateRange[1].getTime();
    const middle = start + (end - start) * 0.5;
    return new Date(middle);
}

export function getDateTime(date: Date, time: Date) {
    if (date === null) {
        return null;
    } else if (time === null) {
        return new Date(date.getFullYear(), date.getMonth(), date.getDate(), 0, 0, 0, 0);
    } else {
        return new Date(date.getFullYear(), date.getMonth(), date.getDate(),
            time.getHours(), time.getMinutes(), time.getSeconds(), time.getMilliseconds());
    }
}

<<<<<<< HEAD
export function isMomentNull(momentDate: moment.Moment) {
    return momentDate.parsingFlags().nullInput;
}

export function isMomentValidAndInRange(momentDate: moment.Moment, minDate: Date, maxDate: Date) {
    return momentDate.isValid() && isMomentInRange(momentDate, minDate, maxDate);
}

export function isMomentInRange(momentDate: moment.Moment, minDate: Date, maxDate: Date) {
    return momentDate.isBetween(minDate, maxDate, "day", "[]");
}

/**
 * Translate a Date object into a moment, adjusting the local timezone into the moment one.
 * This is a no-op unless moment-timezone's setDefault has been called.
 */
export function fromDateToMoment(date: Date) {
    if (date == null || typeof date === "string") {
        return moment(date);
    } else {
        return moment([
            date.getFullYear(),
            date.getMonth(),
            date.getDate(),
            date.getHours(),
            date.getMinutes(),
            date.getSeconds(),
            date.getMilliseconds(),
        ]);
    }
}

/**
 * Translate a moment into a Date object, adjusting the moment timezone into the local one.
 * This is a no-op unless moment-timezone's setDefault has been called.
 */
export function fromMomentToDate(momentDate: moment.Moment) {
    if (momentDate == null) {
        return undefined;
    } else {
        return new Date(
            momentDate.year(),
            momentDate.month(),
            momentDate.date(),
            momentDate.hours(),
            momentDate.minutes(),
            momentDate.seconds(),
            momentDate.milliseconds(),
        );
    }
}

/**
 * Translate a DateRange into a MomentDateRange, adjusting the local timezone
 * into the moment one (a no-op unless moment-timezone's setDefault has been
 * called).
 */
export function fromDateRangeToMomentDateRange(dateRange: DateRange) {
    if (dateRange == null) {
        return undefined;
    }
    return [
        fromDateToMoment(dateRange[0]),
        fromDateToMoment(dateRange[1]),
    ] as MomentDateRange;
}

/**
 * Translate a MomentDateRange into a DateRange, adjusting the moment timezone
 * into the local one. This is a no-op unless moment-timezone's setDefault has
 * been called.
 */
export function fromMomentDateRangeToDateRange(momentDateRange: MomentDateRange) {
    if (momentDateRange == null) {
        return undefined;
    }
    return [
        fromMomentToDate(momentDateRange[0]),
        fromMomentToDate(momentDateRange[1]),
    ] as DateRange;
=======
export function getDatePreviousMonth(date: Date): Date {
    if (date.getMonth() === Months.JANUARY) {
        return new Date(date.getFullYear() - 1, Months.DECEMBER);
    } else {
        return new Date(date.getFullYear(), date.getMonth() - 1);
    }
}

export function getDateNextMonth(date: Date): Date {
    if (date.getMonth() === Months.DECEMBER) {
        return new Date(date.getFullYear() + 1, Months.JANUARY);
    } else {
        return new Date(date.getFullYear(), date.getMonth() + 1);
    }
>>>>>>> 588d3a0e
}<|MERGE_RESOLUTION|>--- conflicted
+++ resolved
@@ -5,11 +5,8 @@
  * and https://github.com/palantir/blueprint/blob/master/PATENTS
  */
 
-<<<<<<< HEAD
 import * as moment from "moment";
-=======
 import { Months } from "./months";
->>>>>>> 588d3a0e
 
 export type DateRange = [Date | undefined, Date | undefined];
 export type MomentDateRange = [moment.Moment, moment.Moment];
@@ -120,7 +117,6 @@
     }
 }
 
-<<<<<<< HEAD
 export function isMomentNull(momentDate: moment.Moment) {
     return momentDate.parsingFlags().nullInput;
 }
@@ -201,7 +197,8 @@
         fromMomentToDate(momentDateRange[0]),
         fromMomentToDate(momentDateRange[1]),
     ] as DateRange;
-=======
+}
+
 export function getDatePreviousMonth(date: Date): Date {
     if (date.getMonth() === Months.JANUARY) {
         return new Date(date.getFullYear() - 1, Months.DECEMBER);
@@ -216,5 +213,4 @@
     } else {
         return new Date(date.getFullYear(), date.getMonth() + 1);
     }
->>>>>>> 588d3a0e
 }